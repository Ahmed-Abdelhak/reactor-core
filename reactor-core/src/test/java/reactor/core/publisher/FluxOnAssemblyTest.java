/*
 * Copyright (c) 2011-2017 Pivotal Software Inc, All Rights Reserved.
 *
 * Licensed under the Apache License, Version 2.0 (the "License");
 * you may not use this file except in compliance with the License.
 * You may obtain a copy of the License at
 *
 *       https://www.apache.org/licenses/LICENSE-2.0
 *
 * Unless required by applicable law or agreed to in writing, software
 * distributed under the License is distributed on an "AS IS" BASIS,
 * WITHOUT WARRANTIES OR CONDITIONS OF ANY KIND, either express or implied.
 * See the License for the specific language governing permissions and
 * limitations under the License.
 */

package reactor.core.publisher;

import java.io.PrintWriter;
import java.io.StringWriter;
import java.util.Iterator;
import java.util.Objects;
import java.util.stream.Stream;

<<<<<<< HEAD
import org.junit.Test;
import org.reactivestreams.Publisher;
=======
import org.junit.jupiter.api.AfterEach;
import org.junit.jupiter.api.Test;
>>>>>>> afad7802
import org.reactivestreams.Subscription;
import reactor.core.CoreSubscriber;
import reactor.core.Scannable;
import reactor.core.publisher.FluxOnAssembly.AssemblySnapshot;
import reactor.test.StepVerifier;

import static org.assertj.core.api.Assertions.assertThat;
import static org.junit.Assert.assertTrue;

public class FluxOnAssemblyTest {

<<<<<<< HEAD
=======
	@AfterEach
	public void tearDown() {
		Hooks.resetOnOperatorDebug();
	}

>>>>>>> afad7802
	@Test
	public void stacktraceHeaderTraceEmpty() {
		StringBuilder sb = new StringBuilder();

		FluxOnAssembly.fillStacktraceHeader(sb, String.class, null);

		assertThat(sb.toString())
				.isEqualTo("\nAssembly trace from producer [java.lang.String] :\n");
	}

	@Test
	public void stacktraceHeaderTraceDescriptionNull() {
		StringBuilder sb = new StringBuilder();

		FluxOnAssembly.fillStacktraceHeader(sb, String.class, null);

		assertThat(sb.toString())
				.isEqualTo("\nAssembly trace from producer [java.lang.String] :\n");
	}

	@Test
	public void stacktraceHeaderTraceDescription() {
		StringBuilder sb = new StringBuilder();

		FluxOnAssembly.fillStacktraceHeader(sb, String.class, "1234");

		assertThat(sb.toString())
				.startsWith("\nAssembly trace from producer [java.lang.String]")
				.endsWith(", described as [1234] :\n");
	}

	@Test
	public void checkpointEmpty() {
		StringWriter sw = new StringWriter();

		Flux<Integer> tested = Flux.range(1, 10)
		                           .map(i -> i < 3 ? i : null)
		                           .filter(i -> i % 2 == 0)
		                           .checkpoint()
		                           .doOnError(t -> t.printStackTrace(new PrintWriter(sw)));
		StepVerifier.create(tested)
		            .expectNext(2)
		            .verifyError();

		String debugStack = sw.toString();

		assertThat(debugStack).contains("Assembly trace from producer [reactor.core.publisher.FluxFilterFuseable] :");
	}

	@Test
	public void checkpointEmptyAndDebug() {
		StringWriter sw = new StringWriter();

		Hooks.onOperatorDebug();

		Flux<Integer> tested = Flux.range(1, 10)
		                           .map(i -> i < 3 ? i : null)
		                           .filter(i -> i % 2 == 0)
		                           .checkpoint()
		                           .doOnError(t -> t.printStackTrace(new PrintWriter(
				                           sw)));
		StepVerifier.create(tested)
		            .expectNext(2)
		            .verifyError();

		String debugStack = sw.toString();

		assertThat(debugStack).contains(
				"Assembly trace from producer [reactor.core.publisher.FluxMapFuseable] :");
	}

	@Test
	public void checkpointDescriptionAndForceStack() {
		StringWriter sw = new StringWriter();
		Flux<Integer> tested = Flux.range(1, 10)
		                           .map(i -> i < 3 ? i : null)
		                           .filter(i -> i % 2 == 0)
		                           .checkpoint("foo", true)
		                           .doOnError(t -> t.printStackTrace(new PrintWriter(sw)));

		StepVerifier.create(tested)
		            .expectNext(2)
		            .verifyError();

		String debugStack = sw.toString();

		assertThat(debugStack).contains("Assembly trace from producer [reactor.core.publisher.FluxFilterFuseable], described as [foo] :");
	}

	@Test
	public void checkpointWithDescriptionIsLight() {
		StringWriter sw = new StringWriter();
		Flux<Integer> tested = Flux.range(1, 10)
		                           .map(i -> i < 3 ? i : null)
		                           .filter(i -> i % 2 == 0)
		                           .checkpoint("foo")
		                           .doOnError(t -> t.printStackTrace(new PrintWriter(sw)));

		StepVerifier.create(tested)
		            .expectNext(2)
		            .verifyError();

		String debugStack = sw.toString();

		Iterator<String> lines = seekToBacktrace(debugStack);

		assertThat(lines.next())
				.as("first backtrace line")
				.endsWith("checkpoint ⇢ foo");
	}

	@Test
	public void monoCheckpointEmpty() {
		StringWriter sw = new StringWriter();
		Mono<Object> tested = Mono.just(1)
		                          .map(i -> null)
		                          .filter(Objects::nonNull)
		                          .checkpoint()
		                          .doOnError(t -> t.printStackTrace(new PrintWriter(sw)));

		StepVerifier.create(tested)
		            .verifyError();

		String debugStack = sw.toString();

		assertThat(debugStack).contains("Assembly trace from producer [reactor.core.publisher.MonoFilterFuseable] :");
	}

	@Test
	public void monoCheckpointDescriptionAndForceStack() {
		StringWriter sw = new StringWriter();
		Mono<Object> tested = Mono.just(1)
		                          .map(i -> null)
		                          .filter(Objects::nonNull)
		                          .checkpoint("foo", true)
		                          .doOnError(t -> t.printStackTrace(new PrintWriter(sw)));

		StepVerifier.create(tested)
		            .verifyError();

		String debugStack = sw.toString();

		assertThat(debugStack).contains("Assembly trace from producer [reactor.core.publisher.MonoFilterFuseable], described as [foo] :");
	}

	@Test
	public void monoCheckpointWithDescriptionIsLight() {
		StringWriter sw = new StringWriter();
		Mono<Object> tested = Mono.just(1)
		                          .map(i -> null)
		                          .filter(Objects::nonNull)
		                          .checkpoint("foo")
		                          .doOnError(t -> t.printStackTrace(new PrintWriter(sw)));

		StepVerifier.create(tested)
		            .verifyError();

		String debugStack = sw.toString();

		Iterator<String> lines = seekToBacktrace(debugStack);

		assertThat(lines.next())
				.as("first backtrace line")
				.endsWith("checkpoint ⇢ foo");
	}

	@Test
	public void parallelFluxCheckpointEmpty() {
		StringWriter sw = new StringWriter();
		Flux<Integer> tested = Flux.range(1, 10)
		                         .parallel(2)
		                         .transformGroups(g -> g.map(i -> (Integer) null))
		                         .checkpoint()
		                         .sequential()
		                         .doOnError(t -> t.printStackTrace(new PrintWriter(sw)));

		StepVerifier.create(tested)
		            .verifyError();

		String debugStack = sw.toString();

		assertThat(debugStack).contains("Assembly trace from producer [reactor.core.publisher.ParallelSource] :");
	}

	@Test
	public void parallelFluxCheckpointDescriptionAndForceStack() {
		StringWriter sw = new StringWriter();
		int baseline = getBaseline();
		Flux<Integer> tested = Flux.range(1, 10)
		                           .parallel(2)
		                           .transformGroups(g -> g.map(i -> (Integer) null))
		                           .checkpoint("descriptionCorrelation1234", true)
		                           .sequential()
		                           .doOnError(t -> t.printStackTrace(new PrintWriter(sw)));

		StepVerifier.create(tested)
		            .verifyError();

		String debugStack = sw.toString();

		assertThat(debugStack).contains("Assembly trace from producer [reactor.core.publisher.ParallelSource], described as [descriptionCorrelation1234] :\n"
				+ "\treactor.core.publisher.ParallelFlux.checkpoint(ParallelFlux.java:244)\n"
				+ "\treactor.core.publisher.FluxOnAssemblyTest.parallelFluxCheckpointDescriptionAndForceStack(FluxOnAssemblyTest.java:" + (baseline + 4) + ")\n");

		Iterator<String> lines = seekToBacktrace(debugStack);

		assertThat(lines)
				.startsWith(
						"|_ ParallelFlux.checkpoint ⇢ at reactor.core.publisher.FluxOnAssemblyTest.parallelFluxCheckpointDescriptionAndForceStack(FluxOnAssemblyTest.java:" + (baseline + 4) + ")",
						"Stack trace:"
				);
	}

	@Test
	public void parallelFluxCheckpointDescriptionIsLight() {
		StringWriter sw = new StringWriter();
		Flux<Integer> tested = Flux.range(1, 10)
		                           .parallel(2)
		                           .transformGroups(g -> g.map(i -> (Integer) null))
		                           .checkpoint("light checkpoint identifier")
		                           .sequential()
		                           .doOnError(t -> t.printStackTrace(new PrintWriter(sw)));

		StepVerifier.create(tested)
		            .verifyError();

		String debugStack = sw.toString();

		Iterator<String> lines = seekToBacktrace(debugStack);

		assertThat(lines.next())
				.as("first backtrace line")
				.endsWith("checkpoint ⇢ light checkpoint identifier");
	}

	@Test
	public void onAssemblyDescription() {
		String fluxOnAssemblyStr = Flux.just(1).checkpoint("onAssemblyDescription").toString();
		String expectedDescription = "checkpoint(\"onAssemblyDescription\")";
		assertTrue("Description not included: " + fluxOnAssemblyStr, fluxOnAssemblyStr.contains(expectedDescription));

		String parallelFluxOnAssemblyStr = Flux.range(1, 10).parallel(2).checkpoint("onAssemblyDescription").toString();
		assertTrue("Description not included: " + parallelFluxOnAssemblyStr, parallelFluxOnAssemblyStr.contains(expectedDescription));
	}

	@Test
    public void scanSubscriber() {
        CoreSubscriber<Integer> actual = new LambdaSubscriber<>(null, e -> {}, null, null);
		AssemblySnapshot snapshot = new AssemblySnapshot(null, Traces.callSiteSupplierFactory.get());
		FluxOnAssembly.OnAssemblySubscriber<Integer> test =
        		new FluxOnAssembly.OnAssemblySubscriber<>(actual, snapshot, Flux.just(1));
        Subscription parent = Operators.emptySubscription();
        test.onSubscribe(parent);

        assertThat(test.scan(Scannable.Attr.PARENT)).isSameAs(parent);
        assertThat(test.scan(Scannable.Attr.ACTUAL)).isSameAs(actual);
    }

	@Test
	public void scanOperator() {
		Flux<?> source = Flux.empty();
		FluxOnAssembly<?> test = new FluxOnAssembly<>(source, new AssemblySnapshot(null, Traces.callSiteSupplierFactory.get()));

		assertThat(test.scan(Scannable.Attr.ACTUAL_METADATA)).as("ACTUAL_METADATA").isTrue();
		assertThat(test.scan(Scannable.Attr.PREFETCH)).as("PREFETCH").isEqualTo(-1);
		assertThat(test.scan(Scannable.Attr.PARENT)).as("PARENT").isSameAs(source);
	}

	@Test
	public void stepNameAndToString() {
		int baseline = getBaseline();
		FluxOnAssembly<?> test = new FluxOnAssembly<>(Flux.empty(), new AssemblySnapshot(null, Traces.callSiteSupplierFactory.get()));

		assertThat(test.toString())
				.isEqualTo(test.stepName())
				.isEqualTo("reactor.core.publisher.FluxOnAssemblyTest.stepNameAndToString(FluxOnAssemblyTest.java:" + (baseline + 1) + ")");
	}

	@Test
	public void stackAndLightCheckpoint() {
		Hooks.onOperatorDebug();
		StringWriter sw = new StringWriter();
		Mono<Integer> tested = Flux.just(1, 2)
		                           .single()
		                           .checkpoint("single")
		                           .doOnError(t -> t.printStackTrace(new PrintWriter(sw)));

		StepVerifier.create(tested)
		            .verifyError();

		String debugStack = sw.toString();

		Iterator<String> lines = seekToBacktrace(debugStack);

		assertThat(lines.next())
				.as("first backtrace line")
				.contains("Flux.single ⇢ at reactor.core.publisher.FluxOnAssemblyTest.stackAndLightCheckpoint(FluxOnAssemblyTest.java:");

		assertThat(lines.next())
				.as("second backtrace line")
				.endsWith("checkpoint ⇢ single");
	}

	@Test
	public void checkpointedPublisher() {
		StringWriter sw = new StringWriter();
		Publisher<?> tested = Flux
				.just(1, 2)
				.doOnNext(__ -> {
					throw new RuntimeException("Boom");
				})
				.checkpoint("after1")
				.checkpoint("after2")
				.doOnError(t -> t.printStackTrace(new PrintWriter(sw)));

		StepVerifier.create(tested)
		            .verifyError();

		String debugStack = sw.toString();

		Iterator<String> lines = seekToBacktrace(debugStack);

		assertThat(lines.next())
				.as("first backtrace line")
				.endsWith("checkpoint ⇢ after1");

		assertThat(lines.next())
				.as("second backtrace line")
				.endsWith("checkpoint ⇢ after2");
	}

	private Iterator<String> seekToBacktrace(String debugStack) {
		Iterator<String> lines = seekToSupressedAssembly(debugStack);
		while (lines.hasNext()) {
			String line = lines.next();
			if (line.equals("Error has been observed at the following site(s):")) {
				return lines;
			}
		}
		throw new IllegalStateException("Not found!");
	}

	private Iterator<String> seekToSupressedAssembly(String debugStack) {
		Iterator<String> lines = Stream.of(debugStack.split("\n"))
		                               .map(String::trim)
		                               .iterator();
		while (lines.hasNext()) {
			String line = lines.next();
			if (line.endsWith("Suppressed: reactor.core.publisher.FluxOnAssembly$OnAssemblyException:")) {
				return lines;
			}
		}
		throw new IllegalStateException("Not found!");
	}

	private static int getBaseline() {
		return new Exception().getStackTrace()[1].getLineNumber();
	}
}<|MERGE_RESOLUTION|>--- conflicted
+++ resolved
@@ -22,13 +22,9 @@
 import java.util.Objects;
 import java.util.stream.Stream;
 
-<<<<<<< HEAD
-import org.junit.Test;
-import org.reactivestreams.Publisher;
-=======
 import org.junit.jupiter.api.AfterEach;
 import org.junit.jupiter.api.Test;
->>>>>>> afad7802
+import org.reactivestreams.Publisher;
 import org.reactivestreams.Subscription;
 import reactor.core.CoreSubscriber;
 import reactor.core.Scannable;
@@ -40,14 +36,11 @@
 
 public class FluxOnAssemblyTest {
 
-<<<<<<< HEAD
-=======
 	@AfterEach
 	public void tearDown() {
 		Hooks.resetOnOperatorDebug();
 	}
 
->>>>>>> afad7802
 	@Test
 	public void stacktraceHeaderTraceEmpty() {
 		StringBuilder sb = new StringBuilder();
