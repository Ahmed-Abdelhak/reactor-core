--- conflicted
+++ resolved
@@ -49,17 +49,13 @@
 import static org.assertj.core.api.Assertions.assertThatExceptionOfType;
 import static org.assertj.core.api.Assertions.fail;
 import static reactor.core.Scannable.Attr;
-<<<<<<< HEAD
-import static reactor.core.Scannable.Attr.*;
-import static reactor.core.publisher.Sinks.EmitFailureHandler.FAIL_FAST;
-=======
 import static reactor.core.Scannable.Attr.BUFFERED;
 import static reactor.core.Scannable.Attr.CANCELLED;
 import static reactor.core.Scannable.Attr.CAPACITY;
 import static reactor.core.Scannable.Attr.PREFETCH;
 import static reactor.core.Scannable.Attr.TERMINATED;
 import static reactor.core.scheduler.Schedulers.DEFAULT_POOL_SIZE;
->>>>>>> c1767fd6
+import static reactor.core.publisher.Sinks.EmitFailureHandler.FAIL_FAST;
 
 /**
  * @author Stephane Maldini
@@ -201,7 +197,7 @@
 
 		long count = latch.getCount();
 		assertThat(latch.getCount())
-				.as("Count > 0 : %d (%s), Running on %d CPUs", count, list, Schedulers.DEFAULT_POOL_SIZE)
+				.as("Count > 0 : %d (%s), Running on %d CPUs", count, list, DEFAULT_POOL_SIZE)
 				.isEqualTo(0L);
 
 	}
@@ -294,15 +290,9 @@
 		EmitterProcessor<Integer> tp = EmitterProcessor.create();
 		StepVerifier.create(tp)
 		            .then(() -> {
-<<<<<<< HEAD
 			            assertThat(tp.currentSubscriberCount()).as("has subscriber").isPositive();
 			            assertThat(tp.isTerminated()).as("isTerminated").isFalse();
 			            assertThat(tp.getError()).as("getError").isNull();
-=======
-			            assertThat(tp.hasDownstreams()).as("No subscribers?").isTrue();
-			            assertThat(tp.isTerminated()).as("Completed?").isFalse();
-			            assertThat(tp.getError()).as("Has error?").isNull();
->>>>>>> c1767fd6
 		            })
 		            .then(() -> {
 			            tp.onNext(1);
@@ -317,15 +307,9 @@
 		            .expectComplete()
 		            .verify();
 
-<<<<<<< HEAD
 		assertThat(tp.currentSubscriberCount()).as("has subscriber").isZero();
 		assertThat(tp.isTerminated()).as("isTerminated").isTrue();
 		assertThat(tp.getError()).as("getError").isNull();
-=======
-		assertThat(tp.hasDownstreams()).as("Subscribers present?").isFalse();
-		assertThat(tp.isTerminated()).as("Not completed?").isTrue();
-		assertThat(tp.getError()).as("Has error?").isNull();
->>>>>>> c1767fd6
 	}
 
 	@Test
@@ -333,15 +317,9 @@
 		EmitterProcessor<Integer> tp = EmitterProcessor.create();
 		StepVerifier.create(tp, 0L)
 		            .then(() -> {
-<<<<<<< HEAD
 			            assertThat(tp.currentSubscriberCount()).as("has subscriber").isPositive();
 			            assertThat(tp.isTerminated()).as("isTerminated").isFalse();
 			            assertThat(tp.getError()).as("getError").isNull();
-=======
-			            assertThat(tp.hasDownstreams()).as("No subscribers?").isTrue();
-			            assertThat(tp.isTerminated()).as("Completed?").isFalse();
-			            assertThat(tp.getError()).as("Has error?").isNull();
->>>>>>> c1767fd6
 		            })
 		            .then(() -> {
 			            tp.onNext(1);
@@ -353,15 +331,9 @@
 		            .expectComplete()
 		            .verify();
 
-<<<<<<< HEAD
 		assertThat(tp.currentSubscriberCount()).as("has subscriber").isZero();
 		assertThat(tp.isTerminated()).as("isTerminated").isTrue();
 		assertThat(tp.getError()).as("getError").isNull();
-=======
-		assertThat(tp.hasDownstreams()).as("Subscribers present?").isFalse();
-		assertThat(tp.isTerminated()).as("Not completed?").isTrue();
-		assertThat(tp.getError()).as("Has error?").isNull();
->>>>>>> c1767fd6
 	}
 
 	@Test
@@ -369,15 +341,9 @@
 		EmitterProcessor<Integer> tp = EmitterProcessor.create(100);
 		StepVerifier.create(tp, 0L)
 		            .then(() -> {
-<<<<<<< HEAD
 			            assertThat(tp.currentSubscriberCount()).as("has subscriber").isPositive();
 			            assertThat(tp.isTerminated()).as("isTerminated").isFalse();
 			            assertThat(tp.getError()).as("getError").isNull();
-=======
-			            assertThat(tp.hasDownstreams()).as("No subscribers?").isTrue();
-			            assertThat(tp.isTerminated()).as("Completed?").isFalse();
-			            assertThat(tp.getError()).as("Has error?").isNull();
->>>>>>> c1767fd6
 		            })
 		            .then(() -> {
 			            tp.onNext(1);
@@ -389,15 +355,9 @@
 		            .expectComplete()
 		            .verify();
 
-<<<<<<< HEAD
 		assertThat(tp.currentSubscriberCount()).as("has subscriber").isZero();
 		assertThat(tp.isTerminated()).as("isTerminated").isTrue();
 		assertThat(tp.getError()).as("getError").isNull();
-=======
-		assertThat(tp.hasDownstreams()).as("Subscribers present?").isFalse();
-		assertThat(tp.isTerminated()).as("Not completed?").isTrue();
-		assertThat(tp.getError()).as("Has error?").isNull();
->>>>>>> c1767fd6
 	}
 
 	@Test
